"""Interactive session integration tests with mock provider."""

import tempfile
from pathlib import Path
from unittest.mock import patch

import pytest

from coda.cli.interactive_cli import InteractiveCLI
from coda.providers import Message, MockProvider, Role
from coda.session import SessionCommands, SessionDatabase, SessionManager


class TestInteractiveSessionIntegration:
    """Test interactive CLI session management integration."""

    @pytest.fixture
    def temp_db_path(self):
        """Create temporary database path."""
        with tempfile.NamedTemporaryFile(suffix=".db", delete=False) as f:
            db_path = Path(f.name)
        yield db_path
        if db_path.exists():
            db_path.unlink()

    @pytest.fixture
    def setup_interactive_cli(self, temp_db_path):
        """Set up interactive CLI with session management."""
        # Initialize components
        mock_provider = MockProvider()
        cli = InteractiveCLI()

        # Create session database and manager
        db = SessionDatabase(temp_db_path)
        session_manager = SessionManager(db)
        cli.session_commands = SessionCommands(session_manager)

        # Set up provider info
        models = mock_provider.list_models()
        cli.set_provider_info("mock", mock_provider, None, "mock-echo", models)

        yield cli, mock_provider, db

        db.close()

    def test_complete_session_workflow(self, setup_interactive_cli):
        """Test complete session workflow: chat -> save -> clear -> load -> continue."""
        cli, mock_provider, db = setup_interactive_cli

        # Simulate conversation messages (as interactive.py maintains them)
        cli_messages = []

        # === Phase 1: Start conversation ===
        user_msg = Message(role=Role.USER, content="What is Python?")
        cli_messages.append(user_msg)

        # Track in session commands
        cli.session_commands.add_message(
            "user", "What is Python?", {"provider": "mock", "model": "mock-echo", "mode": "general"}
        )

        # Get AI response
        ai_response = mock_provider.chat(cli_messages, "mock-echo")
        assistant_msg = Message(role=Role.ASSISTANT, content=ai_response)
        cli_messages.append(assistant_msg)

        # Track response
        cli.session_commands.add_message(
            "assistant", ai_response, {"provider": "mock", "model": "mock-echo"}
        )

        assert len(cli_messages) == 2
        assert "Python" in ai_response

        # === Phase 2: Continue conversation ===
        user_msg2 = Message(role=Role.USER, content="Tell me about decorators")
        cli_messages.append(user_msg2)
        cli.session_commands.add_message("user", "Tell me about decorators", {"provider": "mock"})

        ai_response2 = mock_provider.chat(cli_messages, "mock-echo")
        assistant_msg2 = Message(role=Role.ASSISTANT, content=ai_response2)
        cli_messages.append(assistant_msg2)
        cli.session_commands.add_message("assistant", ai_response2, {"provider": "mock"})

        assert len(cli_messages) == 4
        assert "decorator" in ai_response2.lower()

        # === Phase 3: Save session ===
        with patch("rich.prompt.Prompt.ask", return_value=""):
            result = cli.session_commands.handle_session_command(["save", "Test Session"])

        assert "Session saved" in result or "Session updated" in result
        session_id = cli.session_commands.current_session_id
        assert session_id is not None

        # === Phase 4: Clear conversation ===
        original_message_count = len(cli_messages)

        # Simulate /clear command
        cli.session_commands.clear_conversation()
        was_cleared = cli.session_commands.was_conversation_cleared()

        # Simulate CLI clearing its messages
        if was_cleared:
            cli_messages.clear()

        assert len(cli_messages) == 0
        assert len(cli.session_commands.current_messages) == 0
        assert was_cleared

        # === Phase 5: Test AI has no memory ===
        test_msg = Message(role=Role.USER, content="What were we discussing?")
        cli_messages.append(test_msg)

        no_memory_response = mock_provider.chat(cli_messages, "mock-echo")

        # Should not remember previous conversation
<<<<<<< HEAD
        has_memory = any(word in no_memory_response.content.lower() for word in ['python', 'decorator'])
=======
        has_memory = any(word in no_memory_response.lower() for word in ["python", "decorator"])
>>>>>>> 961b5004
        assert not has_memory, f"AI should not remember previous conversation: {no_memory_response}"

        # Remove test message
        cli_messages.pop()

        # === Phase 6: Load session ===
        result = cli.session_commands.handle_session_command(["load", "Test Session"])
        assert result is None  # Load prints directly

        # Check if messages were loaded
        loaded_messages = cli.session_commands.get_loaded_messages_for_cli()
        assert len(loaded_messages) == original_message_count

        # Simulate the CLI integration (from interactive.py)
        if loaded_messages:
            cli_messages.clear()
            cli_messages.extend(loaded_messages)

        assert len(cli_messages) == original_message_count

        # === Phase 7: Test AI memory restoration ===
        memory_test_msg = Message(
            role=Role.USER, content="What were we discussing about decorators?"
        )
        cli_messages.append(memory_test_msg)

        memory_response = mock_provider.chat(cli_messages, "mock-echo")

        # Should remember previous conversation
<<<<<<< HEAD
        has_context = any(word in memory_response.content.lower() for word in ['python', 'decorator', 'function', 'modify'])
=======
        has_context = any(
            word in memory_response.lower()
            for word in ["python", "decorator", "function", "modify"]
        )
>>>>>>> 961b5004
        assert has_context, f"AI should remember context after loading: {memory_response}"

        # === Phase 8: Continue conversation ===
        # Remove test message, add AI response
        cli_messages.pop()
        cli_messages.append(Message(role=Role.ASSISTANT, content=memory_response))

        # Add new question
        followup_msg = Message(role=Role.USER, content="Can you show me a decorator example?")
        cli_messages.append(followup_msg)

        followup_response = mock_provider.chat(cli_messages, "mock-echo")

        # Should continue conversation naturally
<<<<<<< HEAD
        assert "decorator" in followup_response.content.lower() or "python" in followup_response.content.lower()
    
=======
        assert "decorator" in followup_response.lower() or "python" in followup_response.lower()

>>>>>>> 961b5004
    def test_session_commands_integration(self, setup_interactive_cli):
        """Test session commands work correctly with CLI."""
        cli, mock_provider, db = setup_interactive_cli

        # Add messages
        cli.session_commands.add_message("user", "Hello", {"provider": "mock"})
        cli.session_commands.add_message("assistant", "Hi there!", {"provider": "mock"})

        # Test save
        with patch("rich.prompt.Prompt.ask", return_value=""):
            result = cli.session_commands.handle_session_command(["save", "CLI Test"])
        assert "Session saved" in result or "Session updated" in result

        # Test list
        result = cli.session_commands.handle_session_command(["list"])
        assert result is None  # List displays table

        # Test clear
        cli.session_commands.clear_conversation()
        assert len(cli.session_commands.current_messages) == 0

        # Test load
        result = cli.session_commands.handle_session_command(["load", "CLI Test"])
        assert result is None  # Load displays info
        assert len(cli.session_commands.current_messages) == 2

    def test_mock_provider_context_awareness(self, setup_interactive_cli):
        """Test mock provider correctly maintains conversation context."""
        cli, mock_provider, db = setup_interactive_cli

        # Build conversation
        messages = [
            Message(role=Role.USER, content="What is Python?"),
            Message(role=Role.ASSISTANT, content="Python is a programming language"),
            Message(role=Role.USER, content="Tell me about decorators"),
            Message(role=Role.ASSISTANT, content="Decorators modify functions"),
        ]

        # Test context-aware response
        messages.append(
            Message(role=Role.USER, content="What were we discussing about decorators?")
        )
        response = mock_provider.chat(messages, "mock-echo")

        # Should reference previous conversation
<<<<<<< HEAD
        context_indicators = ['decorator', 'python', 'function', 'modify', 'syntax']
        has_context = any(indicator in response.content.lower() for indicator in context_indicators)
=======
        context_indicators = ["decorator", "python", "function", "modify", "syntax"]
        has_context = any(indicator in response.lower() for indicator in context_indicators)
>>>>>>> 961b5004
        assert has_context, f"Mock provider should show context awareness: {response}"

        # Test without context
        no_context_messages = [Message(role=Role.USER, content="What were we discussing?")]
        no_context_response = mock_provider.chat(no_context_messages, "mock-echo")

        # Should not reference specific topics
<<<<<<< HEAD
        has_specific_context = any(word in no_context_response.content.lower() for word in ['python', 'decorator'])
        assert not has_specific_context, f"Without context, should not reference specific topics: {no_context_response}"
    
=======
        has_specific_context = any(
            word in no_context_response.lower() for word in ["python", "decorator"]
        )
        assert (
            not has_specific_context
        ), f"Without context, should not reference specific topics: {no_context_response}"

>>>>>>> 961b5004
    def test_session_export_with_interactive_data(self, setup_interactive_cli):
        """Test session export contains correct interactive conversation data."""
        cli, mock_provider, db = setup_interactive_cli

        # Create conversation
        cli.session_commands.add_message("user", "Test export message", {"provider": "mock"})
        cli.session_commands.add_message("assistant", "Export response", {"provider": "mock"})

        # Save session
        with patch("rich.prompt.Prompt.ask", return_value=""):
            cli.session_commands.handle_session_command(["save", "Export Test"])

        session_id = cli.session_commands.current_session_id

        # Test export
        session_manager = cli.session_commands.manager
        json_export = session_manager.export_session(session_id, "json")
        md_export = session_manager.export_session(session_id, "markdown")

        # Verify content
        assert "Test export message" in json_export
        assert "Export response" in json_export
        assert "Test export message" in md_export
        assert "Export response" in md_export

        # Verify structure
        assert '"role": "user"' in json_export
        assert '"role": "assistant"' in json_export
        assert "👤 User" in md_export or "🤖 Assistant" in md_export

    def test_conversation_continuity_edge_cases(self, setup_interactive_cli):
        """Test edge cases in conversation continuity."""
        cli, mock_provider, db = setup_interactive_cli

        # Test loading non-existent session
        result = cli.session_commands.handle_session_command(["load", "NonExistent"])
        assert "Session not found" in result

        # Test saving empty conversation
        result = cli.session_commands.handle_session_command(["save", "Empty"])
        assert "No messages to save" in result

        # Test clear when already empty
        cli.session_commands.clear_conversation()
        was_cleared = cli.session_commands.was_conversation_cleared()
        assert was_cleared

        # Test loading when no flag set
        loaded_messages = cli.session_commands.get_loaded_messages_for_cli()
        assert len(loaded_messages) == 0<|MERGE_RESOLUTION|>--- conflicted
+++ resolved
@@ -115,11 +115,9 @@
         no_memory_response = mock_provider.chat(cli_messages, "mock-echo")
 
         # Should not remember previous conversation
-<<<<<<< HEAD
-        has_memory = any(word in no_memory_response.content.lower() for word in ['python', 'decorator'])
-=======
-        has_memory = any(word in no_memory_response.lower() for word in ["python", "decorator"])
->>>>>>> 961b5004
+        has_memory = any(
+            word in no_memory_response.content.lower() for word in ["python", "decorator"]
+        )
         assert not has_memory, f"AI should not remember previous conversation: {no_memory_response}"
 
         # Remove test message
@@ -149,14 +147,10 @@
         memory_response = mock_provider.chat(cli_messages, "mock-echo")
 
         # Should remember previous conversation
-<<<<<<< HEAD
-        has_context = any(word in memory_response.content.lower() for word in ['python', 'decorator', 'function', 'modify'])
-=======
         has_context = any(
-            word in memory_response.lower()
+            word in memory_response.content.lower()
             for word in ["python", "decorator", "function", "modify"]
         )
->>>>>>> 961b5004
         assert has_context, f"AI should remember context after loading: {memory_response}"
 
         # === Phase 8: Continue conversation ===
@@ -171,13 +165,11 @@
         followup_response = mock_provider.chat(cli_messages, "mock-echo")
 
         # Should continue conversation naturally
-<<<<<<< HEAD
-        assert "decorator" in followup_response.content.lower() or "python" in followup_response.content.lower()
-    
-=======
-        assert "decorator" in followup_response.lower() or "python" in followup_response.lower()
-
->>>>>>> 961b5004
+        assert (
+            "decorator" in followup_response.content.lower()
+            or "python" in followup_response.content.lower()
+        )
+
     def test_session_commands_integration(self, setup_interactive_cli):
         """Test session commands work correctly with CLI."""
         cli, mock_provider, db = setup_interactive_cli
@@ -223,13 +215,8 @@
         response = mock_provider.chat(messages, "mock-echo")
 
         # Should reference previous conversation
-<<<<<<< HEAD
-        context_indicators = ['decorator', 'python', 'function', 'modify', 'syntax']
+        context_indicators = ["decorator", "python", "function", "modify", "syntax"]
         has_context = any(indicator in response.content.lower() for indicator in context_indicators)
-=======
-        context_indicators = ["decorator", "python", "function", "modify", "syntax"]
-        has_context = any(indicator in response.lower() for indicator in context_indicators)
->>>>>>> 961b5004
         assert has_context, f"Mock provider should show context awareness: {response}"
 
         # Test without context
@@ -237,19 +224,13 @@
         no_context_response = mock_provider.chat(no_context_messages, "mock-echo")
 
         # Should not reference specific topics
-<<<<<<< HEAD
-        has_specific_context = any(word in no_context_response.content.lower() for word in ['python', 'decorator'])
-        assert not has_specific_context, f"Without context, should not reference specific topics: {no_context_response}"
-    
-=======
         has_specific_context = any(
-            word in no_context_response.lower() for word in ["python", "decorator"]
+            word in no_context_response.content.lower() for word in ["python", "decorator"]
         )
         assert (
             not has_specific_context
         ), f"Without context, should not reference specific topics: {no_context_response}"
 
->>>>>>> 961b5004
     def test_session_export_with_interactive_data(self, setup_interactive_cli):
         """Test session export contains correct interactive conversation data."""
         cli, mock_provider, db = setup_interactive_cli
