--- conflicted
+++ resolved
@@ -116,7 +116,7 @@
             print("\n📂 STEP 4: Loading session (AI regains memory)")
 
             # Load session (simulating the CLI integration)
-            manager.get_session(session.id)
+            session_loaded = manager.get_session(session.id)
             messages_from_db = manager.get_messages(session.id)
 
             # Convert to CLI format and restore
@@ -226,11 +226,11 @@
             session = manager.create_session("Original", "mock", "mock-echo")
 
             # Add conversation
-            manager.add_message(session.id, "user", "What is Python?")
+            msg1 = manager.add_message(session.id, "user", "What is Python?")
             msg1_response = manager.add_message(
                 session.id, "assistant", "Python is a programming language"
             )
-            manager.add_message(session.id, "user", "What about JavaScript?")
+            msg2 = manager.add_message(session.id, "user", "What about JavaScript?")
             manager.add_message(session.id, "assistant", "JavaScript is for web development")
 
             # Create branch from first answer (to include both Q&A)
@@ -266,13 +266,8 @@
         # Test topic recognition
         messages = [Message(role=Role.USER, content="Tell me about Python")]
         response = provider.chat(messages, "mock-echo")
-<<<<<<< HEAD
         assert "python" in response.content.lower() and "programming" in response.content.lower()
-        
-=======
-        assert "python" in response.lower() and "programming" in response.lower()
-
->>>>>>> 961b5004
+
         # Test memory questions
         conversation = [
             Message(role=Role.USER, content="What is Python?"),
@@ -283,12 +278,7 @@
         ]
 
         memory_response = provider.chat(conversation, "mock-echo")
-<<<<<<< HEAD
-        assert any(word in memory_response.content.lower() for word in ['python', 'decorator'])
-        
-=======
-        assert any(word in memory_response.lower() for word in ["python", "decorator"])
-
->>>>>>> 961b5004
+        assert any(word in memory_response.content.lower() for word in ["python", "decorator"])
+
         # Test context building
         assert provider.conversation_history == conversation