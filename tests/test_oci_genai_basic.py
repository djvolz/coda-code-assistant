--- conflicted
+++ resolved
@@ -30,10 +30,6 @@
         message = data.get("message", {})
         assert message != {}
 
-<<<<<<< HEAD
-        content = ""
-=======
->>>>>>> cba25cea
         message_content = message.get("content", [])
         assert len(message_content) == 1
         assert message_content[0]["type"] == "TEXT"
