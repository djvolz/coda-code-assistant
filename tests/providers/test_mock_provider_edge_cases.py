--- conflicted
+++ resolved
@@ -1,13 +1,9 @@
 """Edge case tests for MockProvider conversation handling."""
 
 import pytest
-<<<<<<< HEAD
-from coda.providers import MockProvider, Message, Role
+
+from coda.providers import Message, MockProvider, Role
 from coda.providers.base import ChatCompletion
-=======
-
-from coda.providers import Message, MockProvider, Role
->>>>>>> 961b5004
 
 
 @pytest.mark.unit
@@ -21,14 +17,9 @@
         # Empty messages should still work
         response = provider.chat([], "mock-echo")
         assert response  # Should return something
-<<<<<<< HEAD
         assert isinstance(response, ChatCompletion)
         assert response.content
-        
-=======
-        assert isinstance(response, str)
-
->>>>>>> 961b5004
+
     def test_single_system_message_only(self):
         """Test conversation with only system message."""
         provider = MockProvider()
@@ -72,13 +63,8 @@
 
         response = provider.chat(messages, "mock-echo")
         assert response
-<<<<<<< HEAD
         assert len(response.content) < len(long_content)  # Should not echo entire long message
-        
-=======
-        assert len(response) < len(long_content)  # Should not echo entire long message
-
->>>>>>> 961b5004
+
     def test_special_characters_and_formatting(self):
         """Test handling of special characters and formatting."""
         provider = MockProvider()
@@ -120,19 +106,11 @@
         for topic, expected in topics:
             messages.append(Message(role=Role.USER, content=f"Tell me about {topic}"))
             response = provider.chat(messages, "mock-echo")
-<<<<<<< HEAD
             messages.append(Message(role=Role.ASSISTANT, content=response.content))
-            
+
             # Should mention the expected keyword
             assert expected in response.content.lower()
-            
-=======
-            messages.append(Message(role=Role.ASSISTANT, content=response))
-
-            # Should mention the expected keyword
-            assert expected in response.lower()
-
->>>>>>> 961b5004
+
     def test_error_recovery_scenarios(self):
         """Test conversation recovery after confusing inputs."""
         provider = MockProvider()
@@ -146,13 +124,8 @@
         response = provider.chat(messages, "mock-echo")
 
         # Should recover and talk about Python lists
-<<<<<<< HEAD
         assert any(word in response.content.lower() for word in ["python", "list"])
-        
-=======
-        assert any(word in response.lower() for word in ["python", "list"])
-
->>>>>>> 961b5004
+
     def test_conversation_state_isolation(self):
         """Test that different conversation instances don't interfere."""
         provider = MockProvider()
@@ -174,15 +147,9 @@
         response2 = provider.chat(conv2, "mock-echo")
 
         # Responses should be contextually different
-<<<<<<< HEAD
         assert "python" in response1.content.lower()
         assert "java" in response2.content.lower() or response2.content
-        
-=======
-        assert "python" in response1.lower()
-        assert "java" in response2.lower()
-
->>>>>>> 961b5004
+
     def test_recursive_question_patterns(self):
         """Test handling of recursive or self-referential questions."""
         provider = MockProvider()
@@ -213,13 +180,8 @@
 
         response = provider.chat(messages, "mock-echo")
         assert response  # Should handle language mix gracefully
-<<<<<<< HEAD
         assert any(word in response.content.lower() for word in ["list", "comprehension", "python"])
-        
-=======
-        assert any(word in response.lower() for word in ["list", "comprehension", "python"])
-
->>>>>>> 961b5004
+
     def test_conversation_with_code_context(self):
         """Test maintaining context when discussing code."""
         provider = MockProvider()
@@ -233,13 +195,8 @@
         response = provider.chat(messages, "mock-echo")
 
         # Should reference the function context
-<<<<<<< HEAD
         assert any(word in response.content.lower() for word in ["add", "string", "type", "check"])
-        
-=======
-        assert any(word in response.lower() for word in ["add", "string", "type", "check"])
-
->>>>>>> 961b5004
+
     def test_number_and_data_questions(self):
         """Test handling of numerical and data-related questions."""
         provider = MockProvider()
@@ -256,13 +213,8 @@
             response = provider.chat(messages, "mock-echo")
 
             # Should echo back the question in some form
-<<<<<<< HEAD
             assert "You said:" in response.content or len(response.content) > 10
-            
-=======
-            assert "You said:" in response or len(response) > 10
-
->>>>>>> 961b5004
+
     def test_conversation_persistence_check(self):
         """Test that conversations maintain their context properly."""
         provider = MockProvider()
@@ -279,10 +231,7 @@
         response = provider.chat(messages, "mock-echo")
 
         # Should remember we're talking about TODO app with SQLite
-<<<<<<< HEAD
-        assert any(word in response.content.lower() for word in ["todo", "task", "sqlite", "column", "table"])
-=======
         assert any(
-            word in response.lower() for word in ["todo", "task", "sqlite", "column", "table"]
-        )
->>>>>>> 961b5004
+            word in response.content.lower()
+            for word in ["todo", "task", "sqlite", "column", "table"]
+        )