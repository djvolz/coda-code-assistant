--- conflicted
+++ resolved
@@ -16,15 +16,9 @@
         # Test simple greeting
         messages = [Message(role=Role.USER, content="Hello")]
         response = provider.chat(messages, "mock-echo")
-<<<<<<< HEAD
         assert "hello" in response.content.lower()
         assert len(response.content) > 5  # Should be more than just "hello"
-        
-=======
-        assert "hello" in response.lower()
-        assert len(response) > 5  # Should be more than just "hello"
-
->>>>>>> 961b5004
+
         # Test question
         messages = [Message(role=Role.USER, content="What is 2+2?")]
         response = provider.chat(messages, "mock-echo")
@@ -39,25 +33,16 @@
         # First turn
         messages.append(Message(role=Role.USER, content="My name is Alice"))
         response1 = provider.chat(messages, "mock-echo")
-<<<<<<< HEAD
         messages.append(Message(role=Role.ASSISTANT, content=response1.content))
-        
+
         # Second turn - should remember name
         messages.append(Message(role=Role.USER, content="What's my name?"))
         response2 = provider.chat(messages, "mock-echo")
-        
-        assert "alice" in response2.content.lower(), "MockProvider should remember the name from context"
-        
-=======
-        messages.append(Message(role=Role.ASSISTANT, content=response1))
-
-        # Second turn - should remember name
-        messages.append(Message(role=Role.USER, content="What's my name?"))
-        response2 = provider.chat(messages, "mock-echo")
-
-        assert "alice" in response2.lower(), "MockProvider should remember the name from context"
-
->>>>>>> 961b5004
+
+        assert (
+            "alice" in response2.content.lower()
+        ), "MockProvider should remember the name from context"
+
     def test_python_context_awareness(self):
         """Test MockProvider's Python-specific context awareness."""
         provider = MockProvider()
@@ -67,49 +52,29 @@
         # Ask about Python
         messages.append(Message(role=Role.USER, content="What is Python?"))
         response1 = provider.chat(messages, "mock-echo")
-<<<<<<< HEAD
         messages.append(Message(role=Role.ASSISTANT, content=response1.content))
-        
+
         assert "python" in response1.content.lower()
-        assert any(word in response1.content.lower() for word in ["programming", "language", "code"])
-        
+        assert any(
+            word in response1.content.lower() for word in ["programming", "language", "code"]
+        )
+
         # Follow-up about decorators
         messages.append(Message(role=Role.USER, content="Tell me about decorators"))
         response2 = provider.chat(messages, "mock-echo")
         messages.append(Message(role=Role.ASSISTANT, content=response2.content))
-        
+
         assert "decorator" in response2.content.lower()
         assert "python" in response2.content.lower(), "Should maintain Python context"
-        
+
         # Ask for example
         messages.append(Message(role=Role.USER, content="Can you show me an example?"))
         response3 = provider.chat(messages, "mock-echo")
-        
-        assert "@" in response3.content or "decorator" in response3.content.lower(), "Should provide decorator example"
-        
-=======
-        messages.append(Message(role=Role.ASSISTANT, content=response1))
-
-        assert "python" in response1.lower()
-        assert any(word in response1.lower() for word in ["programming", "language", "code"])
-
-        # Follow-up about decorators
-        messages.append(Message(role=Role.USER, content="Tell me about decorators"))
-        response2 = provider.chat(messages, "mock-echo")
-        messages.append(Message(role=Role.ASSISTANT, content=response2))
-
-        assert "decorator" in response2.lower()
-        assert "python" in response2.lower(), "Should maintain Python context"
-
-        # Ask for example
-        messages.append(Message(role=Role.USER, content="Can you show me an example?"))
-        response3 = provider.chat(messages, "mock-echo")
 
         assert (
-            "@" in response3 or "decorator" in response3.lower()
+            "@" in response3.content or "decorator" in response3.content.lower()
         ), "Should provide decorator example"
 
->>>>>>> 961b5004
     def test_conversation_context_switching(self):
         """Test switching between different conversation topics."""
         provider = MockProvider()
@@ -119,45 +84,25 @@
         # Start with Python topic
         messages.append(Message(role=Role.USER, content="Tell me about Python"))
         response1 = provider.chat(messages, "mock-echo")
-<<<<<<< HEAD
         messages.append(Message(role=Role.ASSISTANT, content=response1.content))
-        
+
         assert "python" in response1.content.lower()
-        
+
         # Switch to JavaScript topic
         messages.append(Message(role=Role.USER, content="Now tell me about JavaScript"))
         response2 = provider.chat(messages, "mock-echo")
         messages.append(Message(role=Role.ASSISTANT, content=response2.content))
-        
+
         # Should mention JavaScript
         assert "javascript" in response2.content.lower()
-        
-=======
-        messages.append(Message(role=Role.ASSISTANT, content=response1))
-
-        assert "python" in response1.lower()
-
-        # Switch to JavaScript topic
-        messages.append(Message(role=Role.USER, content="Now tell me about JavaScript"))
-        response2 = provider.chat(messages, "mock-echo")
-        messages.append(Message(role=Role.ASSISTANT, content=response2))
-
-        # Should mention JavaScript
-        assert "javascript" in response2.lower()
-
->>>>>>> 961b5004
+
         # Ask about what we were discussing
         messages.append(Message(role=Role.USER, content="What were we discussing?"))
         response3 = provider.chat(messages, "mock-echo")
 
         # Should mention both topics
-<<<<<<< HEAD
         assert "python" in response3.content.lower() and "javascript" in response3.content.lower()
-        
-=======
-        assert "python" in response3.lower() and "javascript" in response3.lower()
-
->>>>>>> 961b5004
+
     def test_system_message_handling(self):
         """Test handling of system messages in conversations."""
         provider = MockProvider()
@@ -170,13 +115,8 @@
         response = provider.chat(messages, "mock-echo")
 
         # Should respond about Python
-<<<<<<< HEAD
         assert "python" in response.content.lower()
-        
-=======
-        assert "python" in response.lower()
-
->>>>>>> 961b5004
+
     def test_long_conversation_context(self):
         """Test maintaining context over longer conversations."""
         provider = MockProvider()
@@ -194,23 +134,15 @@
         for i, user_msg in enumerate(topics):
             messages.append(Message(role=Role.USER, content=user_msg))
             response = provider.chat(messages, "mock-echo")
-<<<<<<< HEAD
             messages.append(Message(role=Role.ASSISTANT, content=response.content))
-            
-=======
-            messages.append(Message(role=Role.ASSISTANT, content=response))
-
->>>>>>> 961b5004
+
             if i < 3:  # First three should mention Python or decorators
-                assert "python" in response.content.lower() or "decorator" in response.content.lower()
+                assert (
+                    "python" in response.content.lower() or "decorator" in response.content.lower()
+                )
             else:  # Last one should mention what we were discussing
-<<<<<<< HEAD
                 assert "python" in response.content.lower()
-        
-=======
-                assert "python" in response.lower()
-
->>>>>>> 961b5004
+
     def test_conversation_memory_limits(self):
         """Test how MockProvider handles very long conversations."""
         provider = MockProvider()
@@ -221,27 +153,15 @@
         for i in range(10):
             messages.append(Message(role=Role.USER, content=f"Message {i}"))
             response = provider.chat(messages, "mock-echo")
-<<<<<<< HEAD
             messages.append(Message(role=Role.ASSISTANT, content=response.content))
-        
+
         # Should still respond with echo pattern
         messages.append(Message(role=Role.USER, content="Final message"))
         final_response = provider.chat(messages, "mock-echo")
-        
+
         assert "final message" in final_response.content.lower()  # Should echo the message
         assert len(final_response.content) > 10  # Should be a meaningful response
-        
-=======
-            messages.append(Message(role=Role.ASSISTANT, content=response))
-
-        # Should still respond with echo pattern
-        messages.append(Message(role=Role.USER, content="Final message"))
-        final_response = provider.chat(messages, "mock-echo")
-
-        assert "final message" in final_response.lower()  # Should echo the message
-        assert len(final_response) > 10  # Should be a meaningful response
-
->>>>>>> 961b5004
+
     def test_question_answering_patterns(self):
         """Test different question-answering patterns."""
         provider = MockProvider()
@@ -258,16 +178,10 @@
             response = provider.chat(messages, "mock-echo")
 
             # Should mention the expected keyword
-<<<<<<< HEAD
-            assert expected_keyword in response.content.lower(), \
-                f"Response to '{question}' should mention '{expected_keyword}'"
-            
-=======
             assert (
-                expected_keyword in response.lower()
+                expected_keyword in response.content.lower()
             ), f"Response to '{question}' should mention '{expected_keyword}'"
 
->>>>>>> 961b5004
     def test_code_generation_requests(self):
         """Test handling of code generation requests."""
         provider = MockProvider()
@@ -277,13 +191,8 @@
         response = provider.chat(messages, "mock-echo")
 
         # Should mention decorators or @ symbol
-<<<<<<< HEAD
         assert "decorator" in response.content.lower() or "@" in response.content
-            
-=======
-        assert "decorator" in response.lower() or "@" in response
-
->>>>>>> 961b5004
+
     def test_conversation_branching_scenarios(self):
         """Test different conversation branches from same starting point."""
         provider = MockProvider()
@@ -298,23 +207,15 @@
         branch1 = base_messages.copy()
         branch1.append(Message(role=Role.USER, content="Tell me about decorators"))
         response1 = provider.chat(branch1, "mock-echo")
-<<<<<<< HEAD
         assert "decorator" in response1.content.lower()
-        
-=======
-        assert "decorator" in response1.lower()
-
->>>>>>> 961b5004
+
         # Branch 2: Ask about JavaScript
         branch2 = base_messages.copy()
         branch2.append(Message(role=Role.USER, content="Tell me about JavaScript"))
         response2 = provider.chat(branch2, "mock-echo")
-<<<<<<< HEAD
         assert "javascript" in response2.content.lower()
-        
-=======
-        assert "javascript" in response2.lower()
-
->>>>>>> 961b5004
+
         # Responses should be different
-        assert response1.content != response2.content, "Different branches should yield different responses"+        assert (
+            response1.content != response2.content
+        ), "Different branches should yield different responses"