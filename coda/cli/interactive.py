--- conflicted
+++ resolved
@@ -8,15 +8,8 @@
 from rich.panel import Panel
 from rich.text import Text
 
-<<<<<<< HEAD
 from .agent_chat import AgentChatHandler
-=======
-from ..constants import (
-    PANEL_BORDER_STYLE,
-)
->>>>>>> 7b729bea
 from .interactive_cli import DeveloperMode, InteractiveCLI
-from .shared.modes import get_system_prompt
 
 try:
     from ..__version__ import __version__
@@ -67,18 +60,12 @@
 
 Your conversations will NOT be saved automatically.
 
-<<<<<<< HEAD
-[dim]To enable auto-save for future sessions:[/dim]
-• Remove [cyan]--no-save[/cyan] flag when starting Coda
-• Set [cyan]autosave = true[/cyan] in ~/.config/coda/config.toml"""
-=======
 [dim]To enable auto-save for future sessions:[/]
 • Remove [info]--no-save[/] flag when starting Coda
 • Set [info]autosave = true[/] in ~/.config/coda/config.toml"""
->>>>>>> 7b729bea
 
         console.print("\n")
-        console.print(Panel(notification, title="First Run", border_style=PANEL_BORDER_STYLE))
+        console.print(Panel(notification, title="First Run", border_style=theme.panel_border))
         console.print("\n")
 
         # Create marker file
@@ -89,14 +76,14 @@
             pass
 
 
-async def _initialize_provider(factory, provider: str, console: Console):
+async def _initialize_provider(factory: "ProviderFactory", provider: str, console: Console):
     """Initialize and connect to the provider."""
-    console.print(f"\n[success]Provider:[/] {provider}")
-    console.print(f"[warning]Initializing {provider}...[/]")
+    console.print(f"\n[green]Provider:[/green] {provider}")
+    console.print(f"[yellow]Initializing {provider}...[/yellow]")
 
     # Create provider instance
     provider_instance = factory.create(provider)
-    console.print(f"[success]✓ Connected to {provider}[/]")
+    console.print(f"[green]✓ Connected to {provider}[/green]")
 
     return provider_instance
 
@@ -105,7 +92,7 @@
     """Get and filter available chat models from the provider."""
     # List models
     models = provider_instance.list_models()
-    console.print(f"[success]✓ Found {len(models)} available models[/]")
+    console.print(f"[green]✓ Found {len(models)} available models[/green]")
 
     # Filter for chat models - different providers use different indicators
     chat_models = [
@@ -141,16 +128,14 @@
         model = await selector.select_model_interactive()
 
         if not model:
-            console.print(f"\n[{theme.warning}]No model selected. Exiting.[/{theme.warning}]")
+            console.print("\n[yellow]No model selected. Exiting.[/yellow]")
             return None
 
-    console.print(f"[{theme.success}]Model:[/{theme.success}] {model}")
-    console.print(f"[{theme.dim}]Found {len(unique_models)} unique models available[/{theme.dim}]")
-    console.print(f"\n[{theme.dim}]Type /help for commands, /exit or Ctrl+D to quit[/{theme.dim}]")
-    console.print(
-        f"[{theme.dim}]Press Ctrl+C to clear input or interrupt AI response[/{theme.dim}]"
-    )
-    console.print(f"[{theme.dim}]Press Ctrl+R to search command history[/{theme.dim}]\n")
+    console.print(f"[green]Model:[/green] {model}")
+    console.print(f"[dim]Found {len(unique_models)} unique models available[/dim]")
+    console.print("\n[dim]Type /help for commands, /exit or Ctrl+D to quit[/dim]")
+    console.print("[dim]Press Ctrl+C to clear input or interrupt AI response[/dim]")
+    console.print("[dim]Press Ctrl+R to search command history[/dim]\n")
 
     return model
 
@@ -165,11 +150,10 @@
     try:
         user_input = await cli.get_input()
     except (KeyboardInterrupt, EOFError) as e:
-        theme = get_console_theme()
-        console.print(f"[{theme.error}]Input interrupted: {e}[/{theme.error}]")
+        console.print(f"[red]Input interrupted: {e}[/red]")
         return True  # Continue loop
     except Exception as e:
-        console.print(f"[{theme.error}]Unexpected error getting input: {e}[/{theme.error}]")
+        console.print(f"[red]Unexpected error getting input: {e}[/red]")
         return True  # Continue loop
 
     # Skip empty input (from Ctrl+C)
@@ -187,28 +171,20 @@
                     messages.clear()
                     messages.extend(loaded_messages)
                     console.print(
-<<<<<<< HEAD
                         f"[dim]Restored {len(loaded_messages)} messages to conversation history[/dim]"
-=======
-                        f"[{theme.dim}]Restored {len(loaded_messages)} messages to conversation history[/{theme.dim}]"
->>>>>>> 7b729bea
                     )
 
                 # Check if conversation was cleared
                 if cli.session_commands.was_conversation_cleared():
                     messages.clear()
-<<<<<<< HEAD
                     console.print("[dim]Cleared conversation history[/dim]")
-=======
-                    console.print(f"[{theme.dim}]Cleared conversation history[/{theme.dim}]")
->>>>>>> 7b729bea
 
                 return True
         except (ValueError, AttributeError) as e:
-            console.print(f"[{theme.error}]Invalid command: {e}[/{theme.error}]")
+            console.print(f"[red]Invalid command: {e}[/red]")
             return True
         except Exception as e:
-            console.print(f"[{theme.error}]Error processing command: {e}[/{theme.error}]")
+            console.print(f"[red]Error processing command: {e}[/red]")
             return True
 
     # Check for multiline indicator
@@ -221,7 +197,7 @@
         return True
 
     # Add system prompt based on mode
-    system_prompt = get_system_prompt(cli.current_mode)
+    system_prompt = _get_system_prompt_for_mode(cli.current_mode)
 
     # Add user message
     messages.append(Message(role=Role.USER, content=user_input))
@@ -266,7 +242,6 @@
     first_chunk = True
 
     try:
-<<<<<<< HEAD
         # Get generation parameters from config or defaults
         if not config:
             from coda.configuration import get_config
@@ -338,61 +313,13 @@
             # Add newline after streaming
             if full_response:
                 console.print()  # Ensure we end on a new line
-=======
-        # Create a status spinner for thinking animation
-        # Using "dots" spinner style - other options: "line", "star", "bouncingBar", "arrow3"
-        theme = get_console_theme()
-        with console.status(
-            f"[{theme.info}]{thinking_msg}...[/{theme.info}]", spinner="dots"
-        ) as status:
-            # Get generation parameters from config or defaults
-            if not config:
-                from coda.configuration import get_config
-
-                config = get_config()
-            temperature = config.to_dict().get("temperature", 0.7)
-            max_tokens = config.to_dict().get("max_tokens", 2000)
-
-            stream = provider_instance.chat_stream(
-                messages=chat_messages,
-                model=cli.current_model,  # Use current model from CLI
-                temperature=temperature,
-                max_tokens=max_tokens,
-            )
-
-            # Get first chunk to stop spinner
-            for chunk in stream:
-                if first_chunk:
-                    # Stop the spinner when we get the first chunk
-                    status.stop()
-                    # Just print the assistant label
-                    console.print(
-                        f"\n[{theme.assistant_message}]Assistant:[/{theme.assistant_message}] ",
-                        end="",
-                    )
-                    first_chunk = False
-
-                # Check for interrupt
-                if cli.interrupt_event.is_set():
-                    interrupted = True
-                    console.print("\n\n[warning]Response interrupted by user[/]")
-                    break
-
-                # Stream the response as plain text
-                console.print(chunk.content, end="")
-                full_response += chunk.content
-
-        # Add newline after streaming
-        if full_response:
-            console.print()  # Ensure we end on a new line
->>>>>>> 7b729bea
     except (ConnectionError, TimeoutError) as e:
-        console.print(f"\n\n[{theme.error}]Network error during streaming: {e}[/{theme.error}]")
+        console.print(f"\n\n[red]Network error during streaming: {e}[/red]")
         return True  # Continue loop
     except Exception:
         if cli.interrupt_event.is_set():
             interrupted = True
-            console.print(f"\n\n[{theme.warning}]Response interrupted by user[/{theme.warning}]")
+            console.print("\n\n[yellow]Response interrupted by user[/yellow]")
         else:
             raise
     finally:
@@ -433,10 +360,6 @@
     from coda.providers import ProviderFactory
 
     config = get_config()
-<<<<<<< HEAD
-=======
-    cli.config = config  # Make config available to CLI commands
->>>>>>> 7b729bea
 
     # Set auto-save based on config and CLI flag
     # CLI flag takes precedence over config
@@ -451,13 +374,13 @@
 
     # Load last session if requested
     if resume:
-        console.print(f"\n[{theme.info}]Resuming last session...[/{theme.info}]")
+        console.print("\n[cyan]Resuming last session...[/cyan]")
         result = cli.session_commands._load_last_session()
         if result:  # Error message
-            console.print(f"[{theme.warning}]{result}[/{theme.warning}]")
+            console.print(f"[yellow]{result}[/yellow]")
         else:
             # Successfully loaded, show a separator
-            console.print(f"\n[{theme.dim}]{'─' * 50}[/{theme.dim}]\n")
+            console.print("\n[dim]─" * 50 + "[/dim]\n")
 
     # Apply debug override
     if debug:
@@ -519,23 +442,17 @@
 
     except ValueError as e:
         if "compartment_id is required" in str(e):
-            console.print(
-                f"\n[{theme.error}]Error:[/{theme.error}] OCI compartment ID not configured"
-            )
+            console.print("\n[red]Error:[/red] OCI compartment ID not configured")
             console.print("\nPlease set it via one of these methods:")
             console.print(
-                f"1. Environment variable: [{theme.info}]export OCI_COMPARTMENT_ID='your-compartment-id'[/{theme.info}]"
+                "1. Environment variable: [cyan]export OCI_COMPARTMENT_ID='your-compartment-id'[/cyan]"
             )
-            console.print(
-                f"2. Coda config file: [{theme.info}]~/.config/coda/config.toml[/{theme.info}]"
-            )
+            console.print("2. Coda config file: [cyan]~/.config/coda/config.toml[/cyan]")
         elif "Unknown provider" in str(e):
-            console.print(
-                f"\n[{theme.error}]Error:[/{theme.error}] Provider '{provider}' not found"
-            )
+            console.print(f"\n[red]Error:[/red] Provider '{provider}' not found")
             console.print(f"\nAvailable providers: {', '.join(factory.list_available())}")
         else:
-            console.print(f"\n[{theme.error}]Error:[/{theme.error}] {e}")
+            console.print(f"\n[red]Error:[/red] {e}")
         if debug:
             import traceback
 
@@ -546,15 +463,22 @@
         pass
     except KeyboardInterrupt:
         # Handle Ctrl+C gracefully - just exit cleanly
-        console.print(f"\n\n[{theme.dim}]Interrupted. Goodbye![/{theme.dim}]")
+        console.print("\n\n[dim]Interrupted. Goodbye![/dim]")
         sys.exit(0)
     except Exception as e:
-        console.print(f"\n[{theme.error}]Error:[/{theme.error}] {e}")
+        console.print(f"\n[red]Error:[/red] {e}")
         if debug:
             import traceback
 
             traceback.print_exc()
         sys.exit(1)
+
+
+def _get_system_prompt_for_mode(mode: DeveloperMode) -> str:
+    """Get system prompt based on developer mode."""
+    from coda.cli.shared import get_system_prompt
+
+    return get_system_prompt(mode)
 
 
 @click.command()
@@ -577,18 +501,16 @@
     """Run Coda in interactive mode with rich CLI features"""
 
     welcome_text = Text.from_markup(
-        f"[{theme.info}][{theme.bold}]Coda[/{theme.bold}][/{theme.info}] - Code Assistant\n"
-        f"[{theme.dim}]Multi-provider AI coding companion v{__version__}[/{theme.dim}]\n"
-        f"[{theme.dim}]Interactive mode with prompt-toolkit[/{theme.dim}]"
+        "[bold cyan]Coda[/bold cyan] - Code Assistant\n"
+        f"[dim]Multi-provider AI coding companion v{__version__}[/dim]\n"
+        "[dim]Interactive mode with prompt-toolkit[/dim]"
     )
 
-    console.print(Panel(welcome_text, title="Welcome", border_style=PANEL_BORDER_STYLE))
+    console.print(Panel(welcome_text, title="Welcome", border_style="cyan"))
 
     if one_shot:
         # Handle one-shot mode (simplified for now)
-        console.print(
-            f"[{theme.warning}]One-shot mode not yet updated for enhanced CLI[/{theme.warning}]"
-        )
+        console.print("[yellow]One-shot mode not yet updated for enhanced CLI[/yellow]")
         console.print(f"Would execute: {one_shot}")
     else:
         # Run interactive session
@@ -600,5 +522,5 @@
         interactive_main()
     except KeyboardInterrupt:
         # Handle Ctrl+C at the top level
-        console.print(f"\n\n[{theme.dim}]Interrupted. Goodbye![/{theme.dim}]")
+        console.print("\n\n[dim]Interrupted. Goodbye![/dim]")
         sys.exit(0)