--- conflicted
+++ resolved
@@ -311,13 +311,8 @@
 
     def _get_safe_terminal_width(self) -> int:
         """Get terminal width with minimum constraint to prevent squashing."""
-<<<<<<< HEAD
         min_width = 40  # Minimum width to prevent ugly squashing
         max_width = 60  # Reduced max width for cleaner look
-=======
-        MIN_WIDTH = 40  # Minimum width to prevent ugly squashing
-        MAX_WIDTH = 60  # Reduced max width for cleaner look
->>>>>>> 72bc1c47
 
         try:
             width = self.console.size.width
