"""Interactive CLI with prompt-toolkit for enhanced user experience."""

import asyncio
from collections.abc import Callable
from pathlib import Path
from threading import Event

import yaml
from prompt_toolkit import PromptSession
from prompt_toolkit.completion import Completer, Completion, PathCompleter
from prompt_toolkit.formatted_text import HTML
from prompt_toolkit.history import FileHistory
from prompt_toolkit.key_binding import KeyBindings
from prompt_toolkit.styles import Style
from rich.console import Console

from .shared import CommandHandler, CommandResult, DeveloperMode
from coda.session import SessionCommands


class SlashCommand:
    """Represents a slash command with its handler and help text."""

    def __init__(self, name: str, handler: Callable, help_text: str, aliases: list[str] = None):
        self.name = name
        self.handler = handler
        self.help_text = help_text
        self.aliases = aliases or []


class SlashCommandCompleter(Completer):
    """Custom completer for slash commands."""

    def __init__(self, commands: dict[str, SlashCommand]):
        self.commands = commands
        self.command_options = self._load_command_options()

    def _load_command_options(self) -> dict[str, list[tuple[str, str]]]:
<<<<<<< HEAD
        """Load command options from configuration file."""
        config_path = Path(__file__).parent / "commands_config.yaml"

        # Fallback to hardcoded options if config file not found
        default_options = {
            "mode": [
                ("general", "General conversation and assistance"),
                ("code", "Optimized for writing new code"),
                ("debug", "Focus on error analysis"),
                ("explain", "Detailed code explanations"),
                ("review", "Security and code quality review"),
                ("refactor", "Code improvement suggestions"),
                ("plan", "Architecture planning and system design"),
            ],
            "provider": [
                ("oci_genai", "Oracle Cloud Infrastructure GenAI"),
                ("ollama", "Local models via Ollama (coming soon)"),
                ("openai", "OpenAI GPT models (coming soon)"),
                ("litellm", "100+ providers via LiteLLM (coming soon)"),
            ],
            "session": [
                ("save", "Save current conversation"),
                ("load", "Load a saved conversation"),
                ("list", "List all saved sessions"),
                ("branch", "Create a branch from current conversation"),
                ("delete", "Delete a saved session"),
            ],
            "theme": [
                ("default", "Default color scheme"),
                ("dark", "Dark mode optimized"),
                ("light", "Light terminal theme"),
                ("minimal", "Minimal colors"),
                ("vibrant", "High contrast colors"),
            ],
            "export": [
                ("markdown", "Export as Markdown file"),
                ("json", "Export as JSON with metadata"),
                ("txt", "Export as plain text"),
                ("html", "Export as HTML with syntax highlighting"),
            ],
            "tools": [
                ("list", "List all available tools"),
                ("info", "Show detailed tool information"),
                ("categories", "Show all tool categories"),
                ("stats", "Show tool statistics"),
                ("help", "Show detailed tools help"),
            ],
        }

        try:
            if config_path.exists():
                with open(config_path) as f:
                    config = yaml.safe_load(f)

                options = {}
                for cmd_name, cmd_data in config.get("commands", {}).items():
                    options[cmd_name] = [
                        (opt["name"], opt["description"]) for opt in cmd_data.get("options", [])
                    ]
                return options
        except Exception:
            # If anything fails, use defaults
            pass

        return default_options
=======
        """Load command options from the command registry."""
        from coda.cli.command_registry import CommandRegistry
        
        # Get autocomplete options from the registry
        # This currently only includes commands with subcommands
        return CommandRegistry.get_autocomplete_options()
>>>>>>> 578a797c

    def get_completions(self, document, complete_event):
        # Get the current text
        text = document.text_before_cursor

        # If we just typed '/', show all commands immediately
        if text == "/":
            yield from self._complete_all_commands()
        elif text.startswith("/"):
            # Check if we have a complete command with a space
            parts = text.split(" ", 1)

            if len(parts) == 2:  # We have a command and possibly partial argument
                yield from self._complete_command_arguments(parts[0][1:], parts[1])
            else:
                # Complete the command itself
                yield from self._complete_command_names(text)

    def _complete_all_commands(self):
        """Yield completions for all available commands."""
        for cmd_name, cmd in self.commands.items():
            yield Completion(
                "/" + cmd_name,  # Include the slash
                start_position=-1,  # Replace just the '/'
                display_meta=cmd.help_text,
            )

    def _complete_command_arguments(self, cmd_part: str, arg_part: str):
        """Yield completions for command arguments."""
        if cmd_part not in self.command_options:
            return

        options = self.command_options[cmd_part]

        if not arg_part:  # Just typed space, show all options
            for option, description in options:
                yield Completion(option, start_position=0, display_meta=description)
        else:  # Partial argument typed
            for option, description in options:
                if option.startswith(arg_part):
                    yield Completion(
                        option, start_position=-len(arg_part), display_meta=description
                    )

    def _complete_command_names(self, text: str):
        """Yield completions for command names and aliases."""
        word = text[1:]  # Get the part after '/'

        for cmd_name, cmd in self.commands.items():
            if cmd_name.startswith(word):
                yield Completion(
                    "/" + cmd_name,  # Include the slash in completion
                    start_position=-len(text),  # Replace entire text including '/'
                    display_meta=cmd.help_text,
                )
            # Also complete aliases
            for alias in cmd.aliases:
                if alias.startswith(word):
                    yield Completion(
                        "/" + alias,  # Include the slash in completion
                        start_position=-len(text),  # Replace entire text including '/'
                        display_meta=f"Alias for /{cmd_name}",
                    )


class EnhancedCompleter(Completer):
    """Combined completer for slash commands and file paths."""

    def __init__(self, slash_commands: dict[str, SlashCommand]):
        self.slash_completer = SlashCommandCompleter(slash_commands)
        self.path_completer = PathCompleter(expanduser=True)

    def get_completions(self, document, complete_event):
        text = document.text_before_cursor

        # If line starts with /, use slash completer
        if text.startswith("/"):
            yield from self.slash_completer.get_completions(document, complete_event)
        # If empty or just whitespace, show available slash commands
        elif not text.strip():
            # Show all slash commands
            for cmd_name, cmd in self.slash_completer.commands.items():
                yield Completion(
                    f"/{cmd_name}",
                    start_position=0,
                    display_meta=cmd.help_text,
                    style="fg:cyan",
                )
        # Only show path completions if text contains / or ~ (indicating a path)
        elif "/" in text or text.startswith("~"):
            yield from self.path_completer.get_completions(document, complete_event)
        # Otherwise, no completions for regular text
        else:
            # Explicitly return nothing - no completions for regular text
            return


class InteractiveCLI(CommandHandler):
    """Interactive CLI with advanced prompt features using prompt-toolkit."""

    def __init__(self, console: Console = None):
        super().__init__(console or Console())
        self.session = None
        self.commands = self._init_commands()
        self.style = self._create_style()

        # For interrupt handling
        self.interrupt_event = Event()
        self.last_escape_time = 0
        self.escape_count = 0
        self.last_ctrl_c_time = 0
        self.ctrl_c_count = 0
        
        # Initialize session management
        self.session_commands = SessionCommands()

        # Initialize session with all features
        self._init_session()

    def _init_commands(self) -> dict[str, SlashCommand]:
        """Initialize slash commands from the command registry."""
        from coda.cli.command_registry import CommandRegistry
        
        # Map command names to their handlers
        handler_map = {
            "help": self._cmd_help,
            "model": self._cmd_model,
            "provider": self._cmd_provider,
            "mode": self._cmd_mode,
            "session": self._cmd_session,
            "export": self._cmd_export,
            "clear": self._cmd_clear,
            "exit": self._cmd_exit,
        }
        
        # Add handlers for commands not yet implemented
        placeholder_handlers = {
            "theme": self._cmd_theme,
            "tools": self._cmd_tools,
        }
        handler_map.update(placeholder_handlers)
        
        commands = {}
        for cmd_def in CommandRegistry.COMMANDS:
            if cmd_def.name in handler_map:
                commands[cmd_def.name] = SlashCommand(
                    name=cmd_def.name,
                    handler=handler_map[cmd_def.name],
                    help_text=cmd_def.description,
                    aliases=cmd_def.aliases
                )
        
        return commands

    def _create_style(self) -> Style:
        """Create custom style for the prompt."""
        return Style.from_dict(
            {
                # Prompt colors
                "prompt": "#00aa00 bold",
                "prompt.mode": "#888888",
                # Completion colors - more visible
                "completion-menu": "bg:#2c2c2c #ffffff",
                "completion-menu.completion": "bg:#2c2c2c #ffffff",
                "completion-menu.completion.current": "bg:#005588 #ffffff bold",
                "completion-menu.meta.completion": "bg:#2c2c2c #888888",
                "completion-menu.meta.completion.current": "bg:#005588 #aaaaaa",
                # Scrollbar
                "scrollbar.background": "bg:#2c2c2c",
                "scrollbar.button": "bg:#888888",
                # Status bar
                "status-bar": "bg:#444444 #ffffff",
            }
        )

    def _init_session(self):
        """Initialize the prompt session with all features."""
        # Create history directory if it doesn't exist
        history_dir = Path.home() / ".local" / "share" / "coda"
        history_dir.mkdir(parents=True, exist_ok=True)
        history_file = history_dir / "history.txt"

        # Create key bindings
        kb = KeyBindings()

        # Note: We handle interrupts via signal handler during AI responses
        # Double escape is not reliable with prompt-toolkit during streaming

        self.session = PromptSession(
            history=FileHistory(str(history_file)),
            auto_suggest=None,  # Disable auto-suggestions from history
            completer=EnhancedCompleter(self.commands),
            style=self.style,
            multiline=False,  # We'll handle multiline manually
            enable_history_search=True,
            vi_mode=False,  # Can be toggled later
            mouse_support=False,  # Disable to preserve terminal scrollback
            complete_while_typing=False,  # Only show completions on Tab
            complete_in_thread=True,  # Better performance
            complete_style="MULTI_COLUMN",  # Show completions in columns
            wrap_lines=True,
            key_bindings=kb,
        )

    def _get_prompt(self) -> HTML:
        """Generate the prompt with mode indicator."""
        mode_color = {
            DeveloperMode.GENERAL: "white",
            DeveloperMode.CODE: "green",
            DeveloperMode.DEBUG: "yellow",
            DeveloperMode.EXPLAIN: "blue",
            DeveloperMode.REVIEW: "magenta",
            DeveloperMode.REFACTOR: "cyan",
            DeveloperMode.PLAN: "red",
        }.get(self.current_mode, "white")

        # Simple prompt
        return HTML(
            f"<prompt>[<prompt.mode>{self.current_mode.value}</prompt.mode>]</prompt> "
            f"<b><ansi{mode_color}>You</ansi{mode_color}></b> "
        )

    async def get_input(self, multiline: bool = False) -> str:
        """Get input from user with rich features."""
        if multiline:
            self.console.print(
                "[dim]Enter multiple lines. Press [Meta+Enter] or [Esc] followed by [Enter] to submit.[/dim]"
            )
            # Temporarily enable multiline mode
            self.session.default_buffer.multiline = True

        try:
            text = await self.session.prompt_async(
                self._get_prompt(),
                multiline=multiline,
            )
            # Reset Ctrl+C count on successful input
            self.ctrl_c_count = 0
            return text.strip()
        except EOFError:
            return "/exit"
        except KeyboardInterrupt:
            # Handle Ctrl+C gracefully
            # Clear the current line and return empty string
            # The main loop will skip empty input
            self.console.print()  # New line for cleaner display
            return ""
        finally:
            # Reset multiline mode
            if multiline:
                self.session.default_buffer.multiline = False

    async def process_slash_command(self, command_text: str) -> bool:
        """Process a slash command. Returns True if handled, False otherwise."""
        parts = command_text[1:].split(maxsplit=1)
        if not parts:
            return False

        cmd_name = parts[0]
        args = parts[1] if len(parts) > 1 else ""

        # Check direct command match
        if cmd_name in self.commands:
            handler = self.commands[cmd_name].handler
            # Check if handler is async
            if asyncio.iscoroutinefunction(handler):
                await handler(args)
            else:
                handler(args)
            return True

        # Check aliases
        for _name, cmd in self.commands.items():
            if cmd_name in cmd.aliases:
                handler = cmd.handler
                if asyncio.iscoroutinefunction(handler):
                    await handler(args)
                else:
                    handler(args)
                return True

        self.console.print(f"[red]Unknown command: /{cmd_name}[/red]")
        self.console.print("Type /help for available commands")
        return True

    # Command handlers
    def show_help(self) -> CommandResult:
        """Show help for commands - interactive mode specific."""
        from coda.cli.shared import (
            print_command_help,
            print_developer_modes,
            print_interactive_keyboard_shortcuts,
            print_interactive_only_commands,
        )

        print_command_help(self.console, "Interactive Mode")
        print_interactive_only_commands(self.console)
        print_developer_modes(self.console)
        print_interactive_keyboard_shortcuts(self.console)

        self.console.print("[dim]Type any command without arguments to see its options[/dim]")
        return CommandResult.HANDLED

    def _cmd_help(self, args: str):
        """Wrapper for show_help to maintain compatibility."""
        self.show_help()

    async def _cmd_model(self, args: str):
        """Switch AI model - enhanced for interactive mode."""
        if not self.available_models:
            self.console.print(
                "[yellow]No models available. Please connect to a provider first.[/yellow]"
            )
            return

        if not args:
            # Show interactive model selector
            from .model_selector import ModelSelector

            selector = ModelSelector(self.available_models, self.console)

            new_model = await selector.select_model_interactive()
            if new_model:
                self.current_model = new_model
                self.console.print(f"\n[green]Switched to model: {new_model}[/green]")
            else:
                self.console.print(f"\n[yellow]Current model: {self.current_model}[/yellow]")
        else:
            # Use the shared model switching logic
            self.switch_model(args)

    def _cmd_provider(self, args: str):
        """Switch provider."""
        self.show_provider_info(args)

    def _cmd_mode(self, args: str):
        """Change developer mode."""
        self.switch_mode(args)

    def _show_coming_soon_command(
        self, command_name: str, title: str, options: list[tuple[str, str]], usage: str
    ):
        """Helper to show coming soon commands with consistent formatting."""
        self.console.print(f"\n[bold]{title}[/bold] [yellow](Coming soon)[/yellow]")
        self.console.print(
            f"\n[bold]Planned {('subcommands' if 'subcommand' in usage else 'options')}:[/bold]"
        )
        for option, description in options:
            self.console.print(f"  [cyan]{option}[/cyan] - {description}")
        self.console.print(f"\n[dim]Usage: {usage}[/dim]")

    def _cmd_session(self, args: str):
        """Manage sessions."""
        # Pass the arguments to session commands handler
        result = self.session_commands.handle_session_command(args.split() if args else [])
        if result:
            self.console.print(result)

    def _cmd_theme(self, args: str):
        """Change UI theme."""
        if not args:
            options = self.session.completer.slash_completer.command_options.get("theme", [])
            self._show_coming_soon_command(
                "theme", "Theme Settings", options, "/theme <theme_name>"
            )
        else:
            self.console.print(f"[yellow]Theme '{args}' not implemented yet[/yellow]")

    def _cmd_export(self, args: str):
        """Export conversation."""
        # Pass the arguments to session commands handler for export
        result = self.session_commands.handle_export_command(args.split() if args else [])
        if result:
            self.console.print(result)

    def _cmd_tools(self, args: str):
        """Manage MCP tools."""
        # Use the shared command handler
        result = self.handle_tools_command(args)
        return result

    def _cmd_clear(self, args: str):
        """Clear conversation."""
        # Clear session manager's conversation
        self.session_commands.clear_conversation()
        self.console.print("[green]Conversation cleared[/green]")
        # Note: Actual clearing is handled by the caller

    def _cmd_exit(self, args: str):
        """Exit the application."""
        self.console.print("[dim]Goodbye![/dim]")
        raise SystemExit(0)

    def get_system_prompt(self) -> str:
        """Get system prompt based on current mode."""
        from .shared import get_system_prompt

        return get_system_prompt(self.current_mode)

    def reset_interrupt(self):
        """Reset the interrupt state."""
        self.interrupt_event.clear()
        self.escape_count = 0
        self.ctrl_c_count = 0

    def start_interrupt_listener(self):
        """Start signal handler for Ctrl+C during AI response."""
        import signal

        def interrupt_handler(signum, frame):
            """Handle Ctrl+C during AI response."""
            self.interrupt_event.set()

        # Store the old handler
        self.old_sigint_handler = signal.signal(signal.SIGINT, interrupt_handler)

    def stop_interrupt_listener(self):
        """Restore original signal handler."""
        import signal

        if hasattr(self, "old_sigint_handler"):
            signal.signal(signal.SIGINT, self.old_sigint_handler)<|MERGE_RESOLUTION|>--- conflicted
+++ resolved
@@ -36,80 +36,12 @@
         self.command_options = self._load_command_options()
 
     def _load_command_options(self) -> dict[str, list[tuple[str, str]]]:
-<<<<<<< HEAD
-        """Load command options from configuration file."""
-        config_path = Path(__file__).parent / "commands_config.yaml"
-
-        # Fallback to hardcoded options if config file not found
-        default_options = {
-            "mode": [
-                ("general", "General conversation and assistance"),
-                ("code", "Optimized for writing new code"),
-                ("debug", "Focus on error analysis"),
-                ("explain", "Detailed code explanations"),
-                ("review", "Security and code quality review"),
-                ("refactor", "Code improvement suggestions"),
-                ("plan", "Architecture planning and system design"),
-            ],
-            "provider": [
-                ("oci_genai", "Oracle Cloud Infrastructure GenAI"),
-                ("ollama", "Local models via Ollama (coming soon)"),
-                ("openai", "OpenAI GPT models (coming soon)"),
-                ("litellm", "100+ providers via LiteLLM (coming soon)"),
-            ],
-            "session": [
-                ("save", "Save current conversation"),
-                ("load", "Load a saved conversation"),
-                ("list", "List all saved sessions"),
-                ("branch", "Create a branch from current conversation"),
-                ("delete", "Delete a saved session"),
-            ],
-            "theme": [
-                ("default", "Default color scheme"),
-                ("dark", "Dark mode optimized"),
-                ("light", "Light terminal theme"),
-                ("minimal", "Minimal colors"),
-                ("vibrant", "High contrast colors"),
-            ],
-            "export": [
-                ("markdown", "Export as Markdown file"),
-                ("json", "Export as JSON with metadata"),
-                ("txt", "Export as plain text"),
-                ("html", "Export as HTML with syntax highlighting"),
-            ],
-            "tools": [
-                ("list", "List all available tools"),
-                ("info", "Show detailed tool information"),
-                ("categories", "Show all tool categories"),
-                ("stats", "Show tool statistics"),
-                ("help", "Show detailed tools help"),
-            ],
-        }
-
-        try:
-            if config_path.exists():
-                with open(config_path) as f:
-                    config = yaml.safe_load(f)
-
-                options = {}
-                for cmd_name, cmd_data in config.get("commands", {}).items():
-                    options[cmd_name] = [
-                        (opt["name"], opt["description"]) for opt in cmd_data.get("options", [])
-                    ]
-                return options
-        except Exception:
-            # If anything fails, use defaults
-            pass
-
-        return default_options
-=======
         """Load command options from the command registry."""
         from coda.cli.command_registry import CommandRegistry
         
         # Get autocomplete options from the registry
         # This currently only includes commands with subcommands
         return CommandRegistry.get_autocomplete_options()
->>>>>>> 578a797c
 
     def get_completions(self, document, complete_event):
         # Get the current text
