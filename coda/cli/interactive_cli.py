--- conflicted
+++ resolved
@@ -438,7 +438,6 @@
             self.console.print(f"  [cyan]{option}[/cyan] - {description}")
         self.console.print(f"\n[dim]Usage: {usage}[/dim]")
 
-<<<<<<< HEAD
     async def _apply_theme_change(self, theme_name: str) -> None:
         """Apply theme change and update all necessary components."""
         from ..configuration import save_config
@@ -488,10 +487,7 @@
         else:
             handler(args)
 
-    def _cmd_session(self, args: str):
-=======
     async def _cmd_session(self, args: str):
->>>>>>> 864ea2bd
         """Manage sessions."""
         if not args:
             # Show interactive session command selector
