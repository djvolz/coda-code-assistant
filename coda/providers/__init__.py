--- conflicted
+++ resolved
@@ -8,10 +8,7 @@
     Model,
     Role,
 )
-<<<<<<< HEAD
-=======
 from coda.providers.litellm_provider import LiteLLMProvider
->>>>>>> cba25cea
 from coda.providers.oci_genai import OCIGenAIProvider
 from coda.providers.ollama_provider import OllamaProvider
 from coda.providers.registry import ProviderFactory, ProviderRegistry
