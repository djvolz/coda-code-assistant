[build-system]
requires = ["hatchling"]
build-backend = "hatchling.build"

[project]
name = "coda-code-assistant"
dynamic = ["version"]
description = "A multi-provider, CLI-focused code assistant for AI-assisted development"
readme = "README.md"
requires-python = ">=3.11"
dependencies = [
    "litellm>=1.0.0",
    "rich>=13.0.0",
    "prompt-toolkit>=3.0.0",
    "click>=8.0.0",
    "httpx>=0.25.0",
    "tomlkit>=0.12.0",
    "pydantic>=2.0.0",
    "sqlalchemy>=2.0.0",
    "aiosqlite>=0.19.0",
    "oci>=2.119.1",
    "cryptography>=3.4.7",
    "pygments>=2.19.2",
    "pyyaml>=6.0.1",
    "tiktoken>=0.5.0",
    "tomli-w>=1.2.0",
    # Web UI dependencies
    "streamlit>=1.40.0",
    "streamlit-ace>=0.1.1",
    "plotly>=5.0.0",
    "pandas>=2.0.0",
    "requests>=2.32.4",
    # Observability dependencies
    "opentelemetry-api>=1.20.0",
    "opentelemetry-sdk>=1.20.0",
    "opentelemetry-exporter-otlp>=1.20.0",
    "opentelemetry-instrumentation>=0.41b0",
]

[project.scripts]
coda = "coda.cli.cli:cli"

[project.optional-dependencies]
dev = [
    "pytest>=8.0.0",
    "pytest-asyncio>=0.21.0,<1.0",
    "pytest-cov>=4.0.0",
    "black>=23.0.0",
    "ruff>=0.1.0",
    "mypy>=1.0.0",
    "pre-commit>=3.5.0",
]
test-web = [
    "pytest>=8.0.0",
    "pytest-cov>=4.0.0",
    "pytest-selenium>=4.0.0",
    "pytest-timeout>=2.0.0",
    "pytest-asyncio>=0.21.0",
    "selenium>=4.0.0",
    "requests>=2.32.0",
]
performance = [
    "pytest-benchmark>=4.0.0",
    "locust>=2.0.0",
]
embeddings = [
    "numpy>=1.24.0",
    "faiss-cpu>=1.7.4",
    "sentence-transformers>=2.2.0",
    "chromadb>=0.4.0",
]
oracle = [
    "oracledb>=2.0.0",
]

[tool.uv]
package = true

[tool.hatch.version]
path = "coda/__version__.py"

[tool.hatch.build.targets.wheel]
packages = ["coda"]

[tool.pytest.ini_options]
minversion = "7.0"
testpaths = ["tests"]
python_files = "test_*.py"
python_classes = "Test*"
python_functions = "test_*"
addopts = [
    "-ra",
    "--strict-markers",
    "--tb=short",
]
markers = [
    "unit: Unit tests (fast, no external dependencies)",
    "integration: Integration tests (requires OCI credentials or browser)",
    "functional: Functional/E2E tests (requires full setup)",
    "slow: Slow running tests",
<<<<<<< HEAD
    "llm: LLM tests (requires real language model)",
    "ollama: Ollama-specific tests (requires Ollama service)",
=======
    "requires_browser: Tests that require Selenium WebDriver",
    "asyncio: Asynchronous tests",
>>>>>>> 864ea2bd
]
asyncio_mode = "auto"

[tool.coverage.run]
source = ["coda"]
branch = true
omit = [
    "*/tests/*",
    "*/__pycache__/*",
    "*/site-packages/*",
]

[tool.coverage.report]
precision = 2
exclude_lines = [
    "pragma: no cover",
    "def __repr__",
    "raise AssertionError",
    "raise NotImplementedError",
    "if __name__ == .__main__.:",
    "if TYPE_CHECKING:",
    "@abstractmethod",
]

[tool.black]
line-length = 100
target-version = ['py311', 'py312', 'py313']

[tool.ruff]
line-length = 100
target-version = "py311"

[tool.ruff.lint]
select = ["E", "F", "W", "I", "N", "B", "UP"]
ignore = ["E501"]  # Line too long handled by black<|MERGE_RESOLUTION|>--- conflicted
+++ resolved
@@ -98,13 +98,10 @@
     "integration: Integration tests (requires OCI credentials or browser)",
     "functional: Functional/E2E tests (requires full setup)",
     "slow: Slow running tests",
-<<<<<<< HEAD
+    "requires_browser: Tests that require Selenium WebDriver",
+    "asyncio: Asynchronous tests",
     "llm: LLM tests (requires real language model)",
     "ollama: Ollama-specific tests (requires Ollama service)",
-=======
-    "requires_browser: Tests that require Selenium WebDriver",
-    "asyncio: Asynchronous tests",
->>>>>>> 864ea2bd
 ]
 asyncio_mode = "auto"
 
