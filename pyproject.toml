[build-system]
requires = ["hatchling"]
build-backend = "hatchling.build"

[project]
name = "coda-code-assistant"
dynamic = ["version"]
description = "A multi-provider, CLI-focused code assistant for AI-assisted development"
readme = "README.md"
requires-python = ">=3.11"
dependencies = [
    "litellm>=1.0.0",
    "rich>=13.0.0",
    "prompt-toolkit>=3.0.0",
    "click>=8.0.0",
    "httpx>=0.25.0",
    "tomlkit>=0.12.0",
    "pydantic>=2.0.0",
    "sqlalchemy>=2.0.0",
    "aiosqlite>=0.19.0",
    "oci>=2.119.1",
    "cryptography>=3.4.7",
    "pygments>=2.19.2",
    "pyyaml>=6.0.1",
    "tiktoken>=0.5.0",
    "tomli-w>=1.2.0",
    # Web UI dependencies
    "streamlit>=1.40.0",
    "streamlit-ace>=0.1.1",
    "plotly>=5.0.0",
    "pandas>=2.0.0",
    "requests>=2.32.4",
    # Observability dependencies
    "opentelemetry-api>=1.20.0",
    "opentelemetry-sdk>=1.20.0",
    "opentelemetry-exporter-otlp>=1.20.0",
    "opentelemetry-instrumentation>=0.41b0",
]

[project.scripts]
coda = "coda.cli.cli:cli"

[project.optional-dependencies]
dev = [
    "pytest>=8.0.0",
    "pytest-asyncio>=0.21.0,<1.0",
    "pytest-cov>=4.0.0",
    "black>=23.0.0",
    "ruff>=0.1.0",
    "mypy>=1.0.0",
    "pre-commit>=3.5.0",
]
<<<<<<< HEAD
test-web = [
    "pytest>=8.0.0",
    "pytest-cov>=4.0.0",
    "pytest-selenium>=4.0.0",
    "pytest-timeout>=2.0.0",
    "pytest-asyncio>=0.21.0",
    "selenium>=4.0.0",
    "requests>=2.32.0",
]
performance = [
    "pytest-benchmark>=4.0.0",
    "locust>=2.0.0",
=======
embeddings = [
    "numpy>=1.24.0",
    "faiss-cpu>=1.7.4",
    "sentence-transformers>=2.2.0",
    "chromadb>=0.4.0",
]
oracle = [
    "oracledb>=2.0.0",
>>>>>>> 90414a31
]

[tool.uv]
package = true

[tool.hatch.version]
path = "coda/__version__.py"

[tool.hatch.build.targets.wheel]
packages = ["coda"]

[tool.pytest.ini_options]
minversion = "7.0"
testpaths = ["tests"]
python_files = "test_*.py"
python_classes = "Test*"
python_functions = "test_*"
addopts = [
    "-ra",
    "--strict-markers",
    "--tb=short",
]
markers = [
    "unit: Unit tests (fast, no external dependencies)",
    "integration: Integration tests (requires OCI credentials or browser)",
    "functional: Functional/E2E tests (requires full setup)",
    "slow: Slow running tests",
    "requires_browser: Tests that require Selenium WebDriver",
    "asyncio: Asynchronous tests",
]
asyncio_mode = "auto"

[tool.coverage.run]
source = ["coda"]
branch = true
omit = [
    "*/tests/*",
    "*/__pycache__/*",
    "*/site-packages/*",
]

[tool.coverage.report]
precision = 2
exclude_lines = [
    "pragma: no cover",
    "def __repr__",
    "raise AssertionError",
    "raise NotImplementedError",
    "if __name__ == .__main__.:",
    "if TYPE_CHECKING:",
    "@abstractmethod",
]

[tool.black]
line-length = 100
target-version = ['py311', 'py312', 'py313']

[tool.ruff]
line-length = 100
target-version = "py311"

[tool.ruff.lint]
select = ["E", "F", "W", "I", "N", "B", "UP"]
ignore = ["E501"]  # Line too long handled by black<|MERGE_RESOLUTION|>--- conflicted
+++ resolved
@@ -50,7 +50,6 @@
     "mypy>=1.0.0",
     "pre-commit>=3.5.0",
 ]
-<<<<<<< HEAD
 test-web = [
     "pytest>=8.0.0",
     "pytest-cov>=4.0.0",
@@ -63,7 +62,7 @@
 performance = [
     "pytest-benchmark>=4.0.0",
     "locust>=2.0.0",
-=======
+]
 embeddings = [
     "numpy>=1.24.0",
     "faiss-cpu>=1.7.4",
@@ -72,7 +71,6 @@
 ]
 oracle = [
     "oracledb>=2.0.0",
->>>>>>> 90414a31
 ]
 
 [tool.uv]
