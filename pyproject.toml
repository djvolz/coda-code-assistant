--- conflicted
+++ resolved
@@ -24,10 +24,9 @@
     "pyyaml>=6.0.1",
     "tiktoken>=0.5.0",
     "tomli-w>=1.2.0",
-<<<<<<< HEAD
+    # Tree-sitter intelligence dependencies
     "grep-ast>=0.9.0",
     "tree-sitter-language-pack>=0.8.0",
-=======
     # Web UI dependencies
     "streamlit>=1.40.0",
     "streamlit-ace>=0.1.1",
@@ -39,7 +38,6 @@
     "opentelemetry-sdk>=1.20.0",
     "opentelemetry-exporter-otlp>=1.20.0",
     "opentelemetry-instrumentation>=0.41b0",
->>>>>>> 864ea2bd
 ]
 
 [project.scripts]
